--- conflicted
+++ resolved
@@ -27,7 +27,6 @@
 
 // DefaultBaselineResolvers is a list of trusted public DNS resolvers.
 var DefaultBaselineResolvers = []string{
-<<<<<<< HEAD
 	"8.8.8.8",        // Google
 	"1.1.1.1",        // Cloudflare
 	"9.9.9.9",        // Quad9
@@ -46,37 +45,6 @@
 	"38.132.106.139", // CyberGhost
 	"109.69.8.51",    // puntCAT
 	"74.82.42.42",    // Hurricane Electric
-=======
-	"8.8.8.8",         // Google
-	"1.1.1.1",         // Cloudflare
-	"9.9.9.9",         // Quad9
-	"208.67.222.222",  // Cisco OpenDNS
-	"84.200.69.80",    // DNS.WATCH
-	"209.244.0.3",     // Level3
-	"4.2.2.1",         // Level3 Alternative
-	"4.2.2.2",         // Level3 Alternative
-	"4.2.2.3",         // Level3 Alternative
-	"4.2.2.4",         // Level3 Alternative
-	"4.2.2.5",         // Level3 Alternative
-	"4.2.2.6",         // Level3 Alternative
-	"64.6.64.6",       // Verisign
-	"8.26.56.26",      // Comodo Secure DNS
-	"156.154.70.1",    // Neustar DNS Advantage
-	"195.46.39.39",    // SafeDNS
-	"185.228.168.9",   // CleanBrowsing
-	"76.76.19.19",     // Alternate DNS
-	"77.88.8.8",       // Yandex.DNS
-	"94.140.14.140",   // AdGuard
-	"216.146.35.35",   // Dyn
-	"38.132.106.139",  // CyberGhost
-	"109.69.8.51",     // puntCAT
-	"74.82.42.42",     // Hurricane Electric
-	"204.117.214.10",  // Sprintlink
-	"205.171.3.66",    // CenturyLink
-	"89.233.43.71",    // UncensoredDNS
-	"80.80.80.80",     // Freenom World
-	"223.5.5.5",       // AliDNS
->>>>>>> 9b9ca1e7
 }
 
 // PublicResolvers includes the addresses of public resolvers obtained dynamically.
